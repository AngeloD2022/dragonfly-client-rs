mod api;
mod api_models;
mod error;
mod scanner;

use std::{path::Path, sync::Arc, thread, time::Duration};

use api::DragonflyClient;
use api_models::Job;
use config::Config;
use error::DragonflyError;
use reqwest::StatusCode;
use scanner::{scan_distribution, DistributionScanResults};
use serde::Deserialize;
use threadpool::ThreadPool;
<<<<<<< HEAD
use tracing::{error, info, span, Level};
=======
use tracing::{error, info, span, warn, Level};
>>>>>>> bb059672

use crate::api_models::SubmitJobResultsBody;

<<<<<<< HEAD
const WAIT_DURATION: u64 = 60;

fn create_inspector_url(
    name: &String,
    version: &String,
    download_url: &str,
    path: &Path,
) -> String {
=======
fn create_inspector_url(name: &str, version: &str, download_url: &str, path: &Path) -> String {
>>>>>>> bb059672
    let mut url = reqwest::Url::parse(download_url).unwrap();
    let new_path = format!(
        "project/{}/{}/{}/{}",
        name,
        version,
        url.path().strip_prefix('/').unwrap(),
        path.display()
    );

    url.set_host(Some("inspector.pypi.io")).unwrap();
    url.set_path(&new_path);

    url.into()
}

<<<<<<< HEAD
fn do_job(client: &DragonflyClient, job: Job) -> Result<(), DragonflyError> {
    let mut distribution_results: Vec<DistributionScanResults> = Vec::new();

    for download_url in job.distributions {
        info!("Scanning distribution {}...", download_url);
        let result = scan_distribution(client, &download_url)?;
        distribution_results.push(result);
    }

=======
fn do_job(client: &DragonflyClient, job: &Job) -> Result<(), DragonflyError> {
    let mut distribution_results: Vec<DistributionScanResults> = Vec::new();
    for download_url in &job.distributions {
        let result = scan_distribution(client, download_url)?;
        distribution_results.push(result);
    }

>>>>>>> bb059672
    let highest_score_distribution = distribution_results
        .iter()
        .max_by_key(|distrib| distrib.get_total_score())
        .unwrap();

    let inspector_url =
        if let Some(most_malicious_file) = &highest_score_distribution.get_most_malicious_file() {
            let url = create_inspector_url(
                &job.name,
                &job.version,
                highest_score_distribution.download_url(),
                &most_malicious_file.path,
            );

            Some(url)
        } else {
            None
        };

<<<<<<< HEAD
    info!("Finished scanning job! Sending results...");
    client.submit_job_results(&SubmitJobResultsBody {
        name: &job.name,
        version: &job.version,
        score: if inspector_url.is_some() {
            Some(highest_score_distribution.get_total_score())
        } else {
            None
        },
        inspector_url: inspector_url.as_ref(),
        rules_matched: &highest_score_distribution.get_all_rules(),
    })?;
    info!("Successfully sent results for job");

    Ok(())
=======
    let score = if inspector_url.is_some() {
        highest_score_distribution.get_total_score()
    } else {
        0
    };
    let inspector_url = inspector_url.as_deref();
    let rules_matched = &highest_score_distribution.get_all_rules();

    info!(
        "
Score: {score}
inspector_url: {inspector_url:#?}
rules_matched: {rules_matched:#?}
    "
    );

    let body = SubmitJobResultsBody {
        name: &job.name,
        version: &job.version,
        score,
        inspector_url,
        rules_matched,
    };

    // We perform this validation here instead of upstream (i.e in runner) because
    // here, we only have to re-send the HTTP request with the same results
    // If we did it upstream (i.e in runner), we'd need to run the whole scanning process again
    if let Err(err) = client.submit_job_results(&body) {
        if let Some(StatusCode::UNAUTHORIZED) = err.status() {
            info!(
                "Got 401 UNAUTHORIZED while trying to send results upstream, revalidating creds..."
            );
            client.reauthorize()?;
            info!("Successfully reauthorized! Sending results again...");
            client.submit_job_results(&body)?;
            info!("Successfully sent results!");
        }
    }

    Ok(())
}

fn runner(client: &DragonflyClient, job: &Job) -> Result<(), DragonflyError> {
    info!("Starting job {}@{}", job.name, job.version);

    // Control when the MutexGuard is dropped
    {
        let mut state = client.state.lock().unwrap();
        if state.hash != job.hash {
            info!("Local hash: {}, remote hash: {}", state.hash, job.hash);
            info!("State is behind, syncing...");
            let (hash, rules) = client.fetch_rules()?;
            info!("Successfully synced state, we are now on hash {hash}");

            state.set_hash(hash);
            state.set_rules(rules);
        }
    }

    do_job(client, job)?;
    info!("Successfully sent results upstream");

    Ok(())
}

#[derive(Deserialize)]
pub struct AppConfig {
    pub base_url: String,
    pub threads: usize,
    pub wait_duration: u64,
    pub auth0_domain: String,
    pub client_id: String,
    pub client_secret: String,
    pub audience: String,
    pub grant_type: String,
    pub username: String,
    pub password: String,
>>>>>>> bb059672
}

fn main() -> Result<(), DragonflyError> {
    let config: AppConfig = Config::builder()
        .add_source(config::File::with_name("Config.toml"))
        .add_source(config::Environment::with_prefix("DRAGONFLY_"))
        .set_default("base_url", "https://dragonfly.vipyrsec.com")?
        .set_default("threads", 1)?
        .set_default("auth0_domain", "vipyrsec.us.auth0.com")?
        .set_default("audience", "https://dragonfly.vipyrsec.com")?
        .set_default("grant_type", "password")?
        .set_default("wait_duration", 60u64)?
        .build()?
        .try_deserialize()?;

    tracing_subscriber::fmt().init();
<<<<<<< HEAD
    let client = Arc::new(DragonflyClient::new()?);

    let n_jobs = 5;
=======
    let client = Arc::new(DragonflyClient::new(config)?);

    let n_jobs = client.config.threads;
>>>>>>> bb059672
    let pool = ThreadPool::new(n_jobs);
    info!("Started threadpool with {} workers", n_jobs);

    for _ in 0..n_jobs {
        let client = Arc::clone(&client);
        pool.execute(move || loop {
            match client.get_job() {
<<<<<<< HEAD
                Ok(response) => {
                    if let Some(job) = response {
                        let span =
                            span!(Level::INFO, "Job", name = job.name, version = job.version);
                        let _enter = span.enter();

                        info!("Start job {}@{}", job.name, job.version);
                        {
                            let mut state = client.state.lock().unwrap();
                            if state.hash != job.hash {
                                info!("Local hash: {}, remote hash: {}", state.hash, job.hash);
                                info!("State is behind, syncing...");
                                if let Err(err) = state.sync(client.get_http_client()) {
                                    error!("Failed to sync rules: {:#?}", err);
                                }
                            }
                        }

                        if let Err(err) = do_job(&client, job) {
                            error!("Unexpected error occured: {:#?}", err);
                        } else {
                            info!("No job found! Trying again in {} seconds...", WAIT_DURATION);
                            thread::sleep(Duration::from_secs(WAIT_DURATION));
                        }
                    }
                }
                Err(err) => println!("Unexpected HTTP error: {:#?}", err),
=======
                Ok(Some(job)) => {
                    // Set up logging
                    let span =
                        span!(Level::INFO, "Job", name = job.name, version = job.version);
                    let _enter = span.enter();

                    if let Err(err) = runner(&client, &job) {
                        error!("Unexpected error: {err:#?}");
                    }
                },

                Ok(None) => {
                    let s = client.config.wait_duration;
                    info!("No job found! Trying again in {s} seconds...");
                    thread::sleep(Duration::from_secs(s));
                },

                Err(http_error) if http_error.status() == Some(StatusCode::UNAUTHORIZED) => {
                    info!("Got 401 UNAUTHORIZED while fetching rules, revalidating credentials and trying again...");
                    if let Err(reauth_error) = client.reauthorize() {
                        error!("Failed reauthorizing credentials! {reauth_error:#?}");
                        continue;
                    }

                    info!("Successfully reauthorized, will use new credentials next time around");
                },

                Err(err) => error!("Unexpected error while fetching rules: {err:#?}")
>>>>>>> bb059672
            }
        });
    }

    pool.join();

    Ok(())
}<|MERGE_RESOLUTION|>--- conflicted
+++ resolved
@@ -13,26 +13,11 @@
 use scanner::{scan_distribution, DistributionScanResults};
 use serde::Deserialize;
 use threadpool::ThreadPool;
-<<<<<<< HEAD
-use tracing::{error, info, span, Level};
-=======
 use tracing::{error, info, span, warn, Level};
->>>>>>> bb059672
 
 use crate::api_models::SubmitJobResultsBody;
 
-<<<<<<< HEAD
-const WAIT_DURATION: u64 = 60;
-
-fn create_inspector_url(
-    name: &String,
-    version: &String,
-    download_url: &str,
-    path: &Path,
-) -> String {
-=======
 fn create_inspector_url(name: &str, version: &str, download_url: &str, path: &Path) -> String {
->>>>>>> bb059672
     let mut url = reqwest::Url::parse(download_url).unwrap();
     let new_path = format!(
         "project/{}/{}/{}/{}",
@@ -48,17 +33,6 @@
     url.into()
 }
 
-<<<<<<< HEAD
-fn do_job(client: &DragonflyClient, job: Job) -> Result<(), DragonflyError> {
-    let mut distribution_results: Vec<DistributionScanResults> = Vec::new();
-
-    for download_url in job.distributions {
-        info!("Scanning distribution {}...", download_url);
-        let result = scan_distribution(client, &download_url)?;
-        distribution_results.push(result);
-    }
-
-=======
 fn do_job(client: &DragonflyClient, job: &Job) -> Result<(), DragonflyError> {
     let mut distribution_results: Vec<DistributionScanResults> = Vec::new();
     for download_url in &job.distributions {
@@ -66,7 +40,6 @@
         distribution_results.push(result);
     }
 
->>>>>>> bb059672
     let highest_score_distribution = distribution_results
         .iter()
         .max_by_key(|distrib| distrib.get_total_score())
@@ -86,23 +59,6 @@
             None
         };
 
-<<<<<<< HEAD
-    info!("Finished scanning job! Sending results...");
-    client.submit_job_results(&SubmitJobResultsBody {
-        name: &job.name,
-        version: &job.version,
-        score: if inspector_url.is_some() {
-            Some(highest_score_distribution.get_total_score())
-        } else {
-            None
-        },
-        inspector_url: inspector_url.as_ref(),
-        rules_matched: &highest_score_distribution.get_all_rules(),
-    })?;
-    info!("Successfully sent results for job");
-
-    Ok(())
-=======
     let score = if inspector_url.is_some() {
         highest_score_distribution.get_total_score()
     } else {
@@ -180,7 +136,6 @@
     pub grant_type: String,
     pub username: String,
     pub password: String,
->>>>>>> bb059672
 }
 
 fn main() -> Result<(), DragonflyError> {
@@ -197,15 +152,9 @@
         .try_deserialize()?;
 
     tracing_subscriber::fmt().init();
-<<<<<<< HEAD
-    let client = Arc::new(DragonflyClient::new()?);
-
-    let n_jobs = 5;
-=======
     let client = Arc::new(DragonflyClient::new(config)?);
 
     let n_jobs = client.config.threads;
->>>>>>> bb059672
     let pool = ThreadPool::new(n_jobs);
     info!("Started threadpool with {} workers", n_jobs);
 
@@ -213,35 +162,6 @@
         let client = Arc::clone(&client);
         pool.execute(move || loop {
             match client.get_job() {
-<<<<<<< HEAD
-                Ok(response) => {
-                    if let Some(job) = response {
-                        let span =
-                            span!(Level::INFO, "Job", name = job.name, version = job.version);
-                        let _enter = span.enter();
-
-                        info!("Start job {}@{}", job.name, job.version);
-                        {
-                            let mut state = client.state.lock().unwrap();
-                            if state.hash != job.hash {
-                                info!("Local hash: {}, remote hash: {}", state.hash, job.hash);
-                                info!("State is behind, syncing...");
-                                if let Err(err) = state.sync(client.get_http_client()) {
-                                    error!("Failed to sync rules: {:#?}", err);
-                                }
-                            }
-                        }
-
-                        if let Err(err) = do_job(&client, job) {
-                            error!("Unexpected error occured: {:#?}", err);
-                        } else {
-                            info!("No job found! Trying again in {} seconds...", WAIT_DURATION);
-                            thread::sleep(Duration::from_secs(WAIT_DURATION));
-                        }
-                    }
-                }
-                Err(err) => println!("Unexpected HTTP error: {:#?}", err),
-=======
                 Ok(Some(job)) => {
                     // Set up logging
                     let span =
@@ -270,7 +190,6 @@
                 },
 
                 Err(err) => error!("Unexpected error while fetching rules: {err:#?}")
->>>>>>> bb059672
             }
         });
     }
