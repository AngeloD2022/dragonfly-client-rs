--- conflicted
+++ resolved
@@ -53,18 +53,13 @@
 fn runner(client: &DragonflyClient, job: Job, tx: &SyncSender<SubmitJobResultsBody>) {
     let span = span!(Level::INFO, "Job", name = job.name, version = job.version);
     let _enter = span.enter();
-<<<<<<< HEAD
-    let state = client.state.read();
-    let send_result = match scanner(client.get_http_client(), &job, &state.rules, &state.hash) {
-=======
-    let rules_state = client.rules_state.read().unwrap();
+    let rules_state = client.rules_state.read();
     let send_result = match scanner(
         client.get_http_client(),
         &job,
         &rules_state.rules,
         &rules_state.hash,
     ) {
->>>>>>> 887300ba
         Ok(package_scan_results) => tx.send(SubmitJobResultsBody::Success(
             package_scan_results.build_body(),
         )),
@@ -152,13 +147,8 @@
 
                 for job in jobs {
                     info!("Submitting {} v{} for execution", job.name, job.version);
-<<<<<<< HEAD
-                    let state = client.state.upgradable_read();
-                    if job.hash != client.state.read().hash {
-=======
-                    let rules_state = client.rules_state.read().unwrap();
+                    let rules_state = client.rules_state.read();
                     if job.hash != rules_state.hash {
->>>>>>> 887300ba
                         info!(
                             "Must update rules, updating from {} to {}",
                             rules_state.hash, job.hash
